--- conflicted
+++ resolved
@@ -21,33 +21,6 @@
 from src.portfolio.manager import RealGeminiPortfolioManager
 from src.trading.strategy import AdvancedTradingStrategy
 from config.trading_symbols import SYMBOLS, MARKET_CONDITION
-<<<<<<< HEAD
-from config.risk_management import (
-    STOP_LOSS_ENABLED, STOP_LOSS_PERCENTAGE,
-    TAKE_PROFIT_ENABLED, TAKE_PROFIT_PERCENTAGE
-)
-
-# ENHANCED TRADING CONFIGURATION
-BASE_POSITION_SIZE = 50.0  # Base amount per trade
-MAX_POSITION_SIZE = 80.0   # Maximum per trade (for highest confidence)
-MIN_POSITION_SIZE = 20.0   # Minimum per trade (for lowest confidence)
-MIN_CONFIDENCE_THRESHOLD = 0.25
-MAX_DAILY_TRADES = 50
-MAX_POSITIONS = 4
-TRADE_COOLDOWN = 90
-MAX_DAILY_LOSS = 15.0
-SAVE_TRADES_TO_CSV = True
-
-# Partial Selling Configuration
-PARTIAL_SELL_ENABLED = True
-FIRST_SELL_PERCENTAGE = 0.5   # Sell 50% on first sell signal
-SECOND_SELL_PERCENTAGE = 1.0  # Sell remaining 50% on second signal
-
-# Gemini Fee Structure
-GEMINI_MAKER_FEE = 0.0025
-GEMINI_TAKER_FEE = 0.0035
-TRADING_FEE = GEMINI_MAKER_FEE
-=======
 from config.config import (
     BASE_POSITION_SIZE, MAX_POSITION_SIZE, MIN_POSITION_SIZE,
     MIN_CONFIDENCE_THRESHOLD, MAX_DAILY_TRADES, MAX_POSITIONS,
@@ -55,7 +28,10 @@
     PARTIAL_SELL_ENABLED, FIRST_SELL_PERCENTAGE, SECOND_SELL_PERCENTAGE,
     DEFAULT_TRADING_FEE as TRADING_FEE
 )
->>>>>>> 8eded735
+from config.risk_management import (
+    STOP_LOSS_ENABLED, STOP_LOSS_PERCENTAGE,
+    TAKE_PROFIT_ENABLED, TAKE_PROFIT_PERCENTAGE
+)
 
 class EnhancedTradingBot:
     def __init__(self):
